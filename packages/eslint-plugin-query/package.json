{
  "name": "@tanstack/eslint-plugin-query",
<<<<<<< HEAD
  "version": "5.0.0-beta.10",
=======
  "version": "4.32.5",
>>>>>>> 9b8b5f0a
  "description": "ESLint plugin for TanStack Query",
  "author": "Eliya Cohen",
  "license": "MIT",
  "repository": {
    "type": "git",
    "url": "https://github.com/TanStack/query.git",
    "directory": "packages/eslint-plugin-query"
  },
  "homepage": "https://tanstack.com/query",
  "funding": {
    "type": "github",
    "url": "https://github.com/sponsors/tannerlinsley"
  },
  "type": "module",
  "types": "build/legacy/index.d.ts",
  "main": "build/legacy/index.cjs",
  "module": "build/legacy/index.js",
  "exports": {
    ".": {
      "import": {
        "types": "./build/legacy/index.d.ts",
        "default": "./build/legacy/index.js"
      },
      "require": {
        "types": "./build/legacy/index.d.cts",
        "default": "./build/legacy/index.cjs"
      }
    },
    "./package.json": "./package.json"
  },
  "scripts": {
    "clean": "rimraf ./build && rimraf ./coverage",
    "dev": "tsup --watch --sourcemap",
    "test:eslint": "eslint --ext .ts,.tsx ./src",
    "test:types": "tsc",
    "test:lib": "vitest run --coverage",
    "test:lib:dev": "pnpm run test:lib --watch",
    "test:build": "publint --strict",
    "build": "tsup"
  },
  "files": [
    "build",
    "src"
  ],
  "dependencies": {
    "@typescript-eslint/utils": "^5.54.0"
  },
  "devDependencies": {
    "eslint": "^8.34.0"
  },
  "peerDependencies": {
    "eslint": "^8.0.0"
  }
}<|MERGE_RESOLUTION|>--- conflicted
+++ resolved
@@ -1,10 +1,6 @@
 {
   "name": "@tanstack/eslint-plugin-query",
-<<<<<<< HEAD
   "version": "5.0.0-beta.10",
-=======
-  "version": "4.32.5",
->>>>>>> 9b8b5f0a
   "description": "ESLint plugin for TanStack Query",
   "author": "Eliya Cohen",
   "license": "MIT",
